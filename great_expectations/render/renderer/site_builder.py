--- conflicted
+++ resolved
@@ -105,26 +105,19 @@
                  ):
         self.data_context = data_context
         self.store_backend = store_backend
-        
+
         # set custom_styles_directory if present
         custom_styles_directory = None
         plugins_directory = data_context.plugins_directory
-        if os.path.isdir(os.path.join(plugins_directory, "custom_data_docs", "styles")):
+        if plugins_directory and os.path.isdir(os.path.join(plugins_directory, "custom_data_docs", "styles")):
             custom_styles_directory = os.path.join(plugins_directory, "custom_data_docs/styles")
 
         # The site builder is essentially a frontend store. We'll open up three types of backends using the base
         # type of the configuration defined in the store_backend section
 
-<<<<<<< HEAD
-        target_store = HtmlSiteStore(
+        self.target_store = HtmlSiteStore(
             store_backend=store_backend,
             runtime_environment=runtime_environment
-=======
-        self.target_store = HtmlSiteStore(
-            root_directory=data_context.root_directory,
-            serialization_type=None,
-            store_backend=store_backend
->>>>>>> 4f304488
         )
 
         # the site config may specify the list of datasource names to document.
@@ -207,10 +200,10 @@
                             and avoids full rebuild.
         :return:
         """
-        
+
         # copy static assets
         self.target_store.copy_static_assets()
-        
+
         for site_section, site_section_builder in self.site_section_builders.items():
             site_section_builder.build(datasource_whitelist=self.datasource_whitelist,
                                        resource_identifiers=resource_identifiers
@@ -221,28 +214,16 @@
 
 class DefaultSiteSectionBuilder(object):
 
-<<<<<<< HEAD
     def __init__(
             self,
             name,
             data_context,
             target_store,
             source_store_name,
+            custom_styles_directory=None,
             run_id_filter=None,
             renderer=None,
             view=None,
-=======
-    def __init__(self,
-                 name,
-                 data_context,
-                 target_store,
-                 source_store_name,
-                 custom_styles_directory=None,
-                 # NOTE: Consider allowing specification of ANY element (or combination of elements) within an ID key?
-                 run_id_filter=None,
-                 renderer=None,
-                 view=None,
->>>>>>> 4f304488
     ):
         self.name = name
         self.source_store = data_context.stores[source_store_name]
@@ -270,13 +251,8 @@
 
         self.view_class = instantiate_class_from_config(
             config=view,
-<<<<<<< HEAD
             runtime_environment={
-                "data_context": data_context
-=======
-            runtime_config={
                 "custom_styles_directory": custom_styles_directory
->>>>>>> 4f304488
             },
             config_defaults={
                 "module_name": "great_expectations.render.view"
@@ -393,13 +369,8 @@
             }
         self.view_class = instantiate_class_from_config(
             config=view,
-<<<<<<< HEAD
             runtime_environment={
-                "data_context": data_context
-=======
-            runtime_config={
                 "custom_styles_directory": custom_styles_directory
->>>>>>> 4f304488
             },
             config_defaults={
                 "module_name": "great_expectations.render.view"
