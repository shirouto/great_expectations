# -*- coding: utf-8 -*-

import json
from string import Template as pTemplate
import datetime
from collections import OrderedDict

from jinja2 import (
    Template, Environment, BaseLoader, PackageLoader, select_autoescape, contextfilter
)

from great_expectations.version import __version__
from great_expectations.render.types import (
    RenderedDocumentContent,
    RenderedSectionContent,
    RenderedComponentContent,
    RenderedComponentContentWrapper,
)

class NoOpTemplate(object):
    @classmethod
    def render(cls, document):
        return document


class PrettyPrintTemplate(object):
    @classmethod
    def render(cls, document, indent=2):
        print(json.dumps(document, indent=indent))


# Abe 2019/06/26: This View should probably actually be called JinjaView or something similar.
# Down the road, I expect to wind up with class hierarchy along the lines of:
#   View > JinjaView > GEContentBlockJinjaView
class DefaultJinjaView(object):
    """
    Defines a method for converting a document to human-consumable form
    
    Dependencies
    ~~~~~~~~~~~~
    * Font Awesome 5.10.1
    * Bootstrap 4.3.1
    * jQuery 3.2.1
    * Vega 5.3.5
    * Vega-Lite 3.2.1
    * Vega-Embed 4.0.0
    """

    _template = NoOpTemplate

    def render(self, document, template=None, **kwargs):
        self._validate_document(document)

        if template is None:
            template = self._template

        t = self._get_template(template)
        return t.render(document, **kwargs)

    def _get_template(self, template):
        if template is None:
            return NoOpTemplate

        env = Environment(
            loader=PackageLoader(
                'great_expectations',
                'render/view/templates'
            ),
            autoescape=select_autoescape(['html', 'xml'])
        )
        env.filters['render_string_template'] = self.render_string_template
        env.filters['render_styling_from_string_template'] = self.render_styling_from_string_template
        env.filters['render_styling'] = self.render_styling
        env.filters['render_content_block'] = self.render_content_block
        env.globals['ge_version'] = __version__

        template = env.get_template(template)
        template.globals['now'] = datetime.datetime.utcnow

        return template

    @contextfilter
    def render_content_block(self, context, content_block):
        if type(content_block) is str:
            return "<span>{content_block}</span>".format(content_block=content_block)
        elif content_block is None:
            return ""
        elif type(content_block) is list:
            return "".join([self.render_content_block(context, content_block_el) for content_block_el in content_block])
        elif not isinstance(content_block, (dict, OrderedDict)):
            return content_block
        content_block_type = content_block.get("content_block_type")
        template = self._get_template(template="{content_block_type}.j2".format(content_block_type=content_block_type))
        return template.render(context, content_block=content_block)

    def render_styling(self, styling):
        """Adds styling information suitable for an html tag

        styling = {
            "classes": ["alert", "alert-warning"],
            "attributes": {
                "role": "alert",
                "data-toggle": "popover",
            },
            "styles" : {
                "padding" : "10px",
                "border-radius" : "2px",
            }
        }

        returns a string similar to:
        'class="alert alert-warning" role="alert" data-toggle="popover" style="padding: 10px; border-radius: 2px"'

        (Note: `render_styling` makes no guarantees about)

        "classes", "attributes" and "styles" are all optional parameters.
        If they aren't present, they simply won't be rendered.

        Other dictionary keys are also allowed and ignored.
        This makes it possible for styling objects to be nested, so that different DOM elements

        # NOTE: We should add some kind of type-checking to styling
        """
    
        class_list = styling.get("classes", None)
        if class_list == None:
            class_str = ""
        else:
            if type(class_list) == str:
                raise TypeError("classes must be a list, not a string.")
            class_str = 'class="' + ' '.join(class_list) + '" '
    
        attribute_dict = styling.get("attributes", None)
        if attribute_dict == None:
            attribute_str = ""
        else:
            attribute_str = ""
            for k, v in attribute_dict.items():
                attribute_str += k + '="' + v + '" '
    
        style_dict = styling.get("styles", None)
        if style_dict == None:
            style_str = ""
        else:
            style_str = 'style="'
            style_str += " ".join([k + ':' + v + ';' for k, v in style_dict.items()])
            style_str += '" '
    
        styling_string = pTemplate('$classes$attributes$style').substitute({
            "classes": class_str,
            "attributes": attribute_str,
            "style": style_str,
        })
    
        return styling_string

    def render_styling_from_string_template(self, template):
        # NOTE: We should add some kind of type-checking to template
        """This method is a thin wrapper use to call `render_styling` from within jinja templates.
        """
        if not isinstance(template, (dict, OrderedDict)):
            return template
    
        if "styling" in template:
            return self.render_styling(template["styling"])
    
        else:
            return ""

    def render_string_template(self, template):
        #NOTE: Using this line for debugging. This should probably be logged...? 
        # print(template)

        # NOTE: We should add some kind of type-checking to template
        if not isinstance(template, (dict, OrderedDict)):
            return template
    
        tag = template.get("tag", "span")
        template["template"] = template.get("template", "").replace("\n", "<br>")
    
        top_level_styling = template.get("styling", {})
    
        if "tooltip" in template:
            if "classes" in top_level_styling:
                top_level_styling["classes"].append("cooltip")
            else:
                top_level_styling["classes"] = ["cooltip"]
            
            tooltip_content = template["tooltip"]["content"]
            tooltip_content.replace("\n", "<br>")
            placement = template["tooltip"].get("placement", "top")
            base_template_string = """
                <{tag} $styling>
                    $template
                    <span class={placement}>
                        {tooltip_content}
                    </span>
                </{tag}>
            """.format(placement=placement, tooltip_content=tooltip_content, tag=tag)
        else:
            base_template_string = """
                <{tag} $styling>
                    $template
                </{tag}>
            """.format(tag=tag)
    
        if "styling" in template:
            params = template.get("params", {})
        
            # Apply default styling
            if "default" in template["styling"]:
                default_parameter_styling = template["styling"]["default"]
                default_param_tag = default_parameter_styling.get("tag", "span")
                base_param_template_string = "<{param_tag} $styling>$content</{param_tag}>".format(
                    param_tag=default_param_tag)
            
                for parameter in template["params"].keys():
                
                    # If this param has styling that over-rides the default, skip it here and get it in the next loop.
                    if "params" in template["styling"]:
                        if parameter in template["styling"]["params"]:
                            continue
                
                    params[parameter] = pTemplate(base_param_template_string).substitute({
                        "styling": self.render_styling(default_parameter_styling),
                        "content": params[parameter],
                    })
        
            # Apply param-specific styling
            if "params" in template["styling"]:
                # params = template["params"]
                for parameter, parameter_styling in template["styling"]["params"].items():
                    if parameter not in params:
                        continue
                    param_tag = parameter_styling.get("tag", "span")
                    param_template_string = "<{param_tag} $styling>$content</{param_tag}>".format(param_tag=param_tag)
                    params[parameter] = pTemplate(param_template_string).substitute({
                        "styling": self.render_styling(parameter_styling),
                        "content": params[parameter],
                    })
        
            string = pTemplate(
                pTemplate(base_template_string).substitute(
<<<<<<< HEAD
                    {"template": template["template"], "styling": self.render_styling(template.get("styling", {}))})
=======
                    {"template": template["template"], "styling": cls.render_styling(top_level_styling)})
>>>>>>> 33e8bcfa
            ).substitute(params)
            return string

        return pTemplate(
            pTemplate(base_template_string).substitute(
<<<<<<< HEAD
                {"template": template.get("template", ""), "styling": self.render_styling(template.get("styling", {}))})
=======
                {"template": template.get("template", ""), "styling": cls.render_styling(top_level_styling)})
>>>>>>> 33e8bcfa
        ).substitute(template.get("params", {}))
    
    
class DefaultJinjaPageView(DefaultJinjaView):
    _template = "page.j2"

    def _validate_document(self, document):
        assert isinstance(document, RenderedDocumentContent)

class DefaultJinjaIndexPageView(DefaultJinjaPageView):
    _template = "index_page.j2"


class DefaultJinjaSectionView(DefaultJinjaView):
    _template = "section.j2"

    def _validate_document(self, document):
        assert isinstance(document, RenderedComponentContentWrapper)
        assert isinstance(document.section, RenderedSectionContent)

class DefaultJinjaComponentView(DefaultJinjaView):
    _template = "component.j2"

    def _validate_document(self, document):
        assert isinstance(document, RenderedComponentContentWrapper)
        assert isinstance(document.content_block, RenderedComponentContent)<|MERGE_RESOLUTION|>--- conflicted
+++ resolved
@@ -241,21 +241,13 @@
         
             string = pTemplate(
                 pTemplate(base_template_string).substitute(
-<<<<<<< HEAD
-                    {"template": template["template"], "styling": self.render_styling(template.get("styling", {}))})
-=======
-                    {"template": template["template"], "styling": cls.render_styling(top_level_styling)})
->>>>>>> 33e8bcfa
+                    {"template": template["template"], "styling": self.render_styling(top_level_styling)})
             ).substitute(params)
             return string
 
         return pTemplate(
             pTemplate(base_template_string).substitute(
-<<<<<<< HEAD
-                {"template": template.get("template", ""), "styling": self.render_styling(template.get("styling", {}))})
-=======
-                {"template": template.get("template", ""), "styling": cls.render_styling(top_level_styling)})
->>>>>>> 33e8bcfa
+                {"template": template.get("template", ""), "styling": self.render_styling(top_level_styling)})
         ).substitute(template.get("params", {}))
     
     
